import json
# from glob import glob
import os
import re
from collections import defaultdict
from six import string_types
<<<<<<< HEAD
from os.path import dirname, join, exists

__all__ = ['File', 'Entity', 'Structure']

=======
# from pprint import pprint
from os.path import dirname, join  # , exists

__all__ = ['File', 'Entity', 'Structure']


def get_test_data_path():
    return join(dirname(__file__), 'tests')
>>>>>>> a6400a1b


# Utils for creating trees and converting them to plain dicts
def tree(): return defaultdict(tree)


def to_dict(tree):
    """
    turns a tree into a dictionary for printing purposes
    """
    if not isinstance(tree, dict):
        return tree
    return {k: to_dict(tree[k]) for k in tree}


class File(object):

    def __init__(self, filename):
        """
        Represents a single file.
        """
        # if not exists(filename):
        #     raise OSError("File '%s' can't be found." % filename)
        self.name = filename
        self.entities = {}


class Entity(object):

    def __init__(self, name, pattern, mandatory=False, missing_value=None,
                 directory=None):
        """
        Represents a single entity defined in the JSON specification.
        Args:
            name (str): The name of the entity (e.g., 'subject', 'run', etc.)
            pattern (str): A regex pattern used to match against file names.
                Must define at least one group, and only the first group is
                kept as the match.
        """
        self.name = name
        self.pattern = pattern
        self.mandatory = mandatory
        if missing_value is None:
            missing_value = self.name
        self.missing_value = missing_value
        self.directory = directory
        self.files = {}
        self.regex = re.compile(pattern)

    def matches(self, f):
        """
        Run a regex search against the passed file and update the entity/file
        mappings.
        Args:
            f (File): The File instance to match against.
        """
        m = self.regex.search(f.name)
        if m is not None:
            val = m.group(1)
            f.entities[self.name] = val

    def add_file(self, filename, value):
        self.files[filename] = value


class Structure(object):

    def __init__(self, specification, path):
        """
        A container for all the files and metadata found at the specified path.
        Args:
            specification (str): The path to the JSON specification file
                that defines the entities and paths for the current structure.
            path (str): The root path of the structure.
        """
        self.spec = json.load(open(specification, 'r'))
        self.path = path
        self.entities = {}
        self.files = {}
        self.mandatory = set()

        # Set up the entities we need to track
        for e in self.spec['entities']:
            ent = Entity(**e)
            if ent.mandatory:
                self.mandatory.add(ent)
            self.entities[ent.name] = ent

        # Loop over all files
        for root, directories, filenames in os.walk(path):
            for f in filenames:
                f = File(f)
                for e in self.entities.values():
                    e.matches(f)
                fe = f.entities.keys()
                # Only keep Files that match at least one Entity, and all
                # mandatory Entities
                if fe and not (self.mandatory - set(fe)):
                    self.files[f.name] = f
                    # Bind the File to all of the matching entities
                    for ent, val in f.entities.items():
                        self.entities[ent].add_file(f.name, val)

    def get(self, entities, return_type='file', filter=None, extensions=None):
        """
        Retrieve files and/or metadata from the current Structure.
        Args:
            entities (str, iterable): One or more entities to retrieve data
                for. Only files that match at least one of the passed entity
                names will be returned.
            return_type (str): What to return. At present, only 'file' works.
            filter (dict): A dictionary of optional key/values to filter the
                entities on. Keys are entity names, values are regexes to
                filter on. For example, passing filter={ 'subject': 'sub-[12]'}
                would return only files that match the first two subjects.
            extensions (str, list): One or more file extensions to filter on.
                Files with any other extensions will be excluded.
        Returns:
            A nested dictionary, with the levels of the hierarchy defined
            in a json spec file (currently using the "result" key).
        """
        if isinstance(entities, string_types):
            entities = [entities]

        result = tree()

        entity_order = self.spec['hierarchy']

        if extensions is not None:
            extensions = '(' + '|'.join(extensions) + ')$'

        for filename, file in self.files.items():
            #  entity_keys = []

            include = True
            _call = 'result'
            for i, ent in enumerate(entity_order):
                missing_value = self.entities[ent].missing_value
                key = file.entities.get(ent, missing_value)
                _call += '["%s"]' % key

                # Filter on entity values
                if filter is not None and ent in filter:
                    if re.search(filter[ent], key) is None:
                        include = False
                        break

                # Filter on extensions
                if extensions is not None:
                    if re.search(extensions, filename) is None:
                        include = False
                        break

            if include:
                _call += ' = "%s"' % (filename)
                exec(_call)

        return to_dict(result)<|MERGE_RESOLUTION|>--- conflicted
+++ resolved
@@ -4,21 +4,11 @@
 import re
 from collections import defaultdict
 from six import string_types
-<<<<<<< HEAD
-from os.path import dirname, join, exists
-
-__all__ = ['File', 'Entity', 'Structure']
-
-=======
 # from pprint import pprint
 from os.path import dirname, join  # , exists
 
 __all__ = ['File', 'Entity', 'Structure']
 
-
-def get_test_data_path():
-    return join(dirname(__file__), 'tests')
->>>>>>> a6400a1b
 
 
 # Utils for creating trees and converting them to plain dicts
