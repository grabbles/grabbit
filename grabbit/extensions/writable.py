--- conflicted
+++ resolved
@@ -50,13 +50,8 @@
         path_patterns (str, list): One or more filename patterns to write
             the file to. Entities should be represented by the name
             surrounded by curly braces. Optional portions of the patterns
-<<<<<<< HEAD
-            should be denoted by square braces.
-            Pattern example: 'sub-{subject}/[var-{name}]/{id}.csv'
-=======
             should be denoted by square brackets.
             Pattern example: 'sub-{subject}/[var-{name}/]{id}.csv'
->>>>>>> 094e26ea
             Example result: 'sub-01/var-SES/1045.csv'
         strict (bool): If True, all entities must be matched inside a pattern
             in order to be a valid match. If False, extra entities will be
@@ -159,146 +154,4 @@
         with open(path, mode) as f:
             f.write(contents)
     else:
-<<<<<<< HEAD
-        raise ValueError('One of contents or link_to must be provided.')
-
-
-class WritableFile(File):
-
-    def __init__(self, filename, path_patterns=None):
-        """
-        Represents a file that is writable.
-        """
-        self.path_patterns = path_patterns
-        super(WritableFile, self).__init__(filename)
-
-    def build_path(self, path_patterns=None):
-        if not path_patterns:
-            if self.path_patterns:
-                path_patterns = self.path_patterns
-            else:
-                msg = 'No path patterns specified to build a new path from.'
-                raise ValueError(msg)
-
-        return build_path(path_patterns, self.entities)
-
-    def build_file(self, path_patterns=None, symbolic_link=False,
-                   root=None, conflicts='fail'):
-        new_filename = self.build_path(path_patterns=path_patterns)
-        if not new_filename:
-            return
-
-        if new_filename[-1] == os.sep:
-            new_filename += self.filename
-
-        if symbolic_link:
-            contents = None
-            link_to = self.path
-        else:
-            with open(self.path, 'r') as f:
-                contents = f.read()
-            link_to = None
-
-        write_contents_to_file(new_filename, contents=contents,
-                               link_to=link_to, content_mode='text',
-                               root=root, conflicts=conflicts)
-
-
-class WritableLayout(Layout):
-
-    def __init__(self, path, path_patterns=None, **kwargs):
-        """
-        Represents a layout with file writing capabilities
-
-        Args:
-            path_patterns (str, list): One or more filename patterns to use
-                as a default path pattern for this layout's files. See the
-                build_path() method of the File class for more information.
-                Can also be specified in the config file.
-        """
-        self.path_patterns = path_patterns if path_patterns else []
-        super(WritableLayout, self).__init__(path, **kwargs)
-
-    def _load_config(self, config):
-        config = super(WritableLayout, self)._load_config(config)
-        if 'default_path_patterns' in config:
-            self.path_patterns += listify(config['default_path_patterns'])
-        return config
-
-    def _make_file_object(self, root, f):
-        ''' Initialize a new File oject from a directory and filename. Extend
-        in subclasses as needed. '''
-        return WritableFile(join(root, f), path_patterns=self.path_patterns)
-
-    def write_files(self, files=None, path_patterns=None, symbolic_links=True,
-                    root=None, conflicts='fail', **get_selectors):
-        """
-        Writes desired files to new paths as specified by path_patterns.
-
-        Args:
-            files (list): Optional list of File objects to write out. If none
-                provided, use files from running a get() query using remaining
-                **kwargs.
-            path_patterns (str, list): Write patterns to pass to each file's
-                write_file method.
-            symbolic_links (bool): Whether to copy each file as a symbolic link
-                or a deep copy.
-            root (str): Optional root directory that all patterns are relative
-                to. Defaults to current working directory.
-            conflicts (str): One of 'fail', 'skip', 'overwrite', or 'append'
-                that defines the desired action when a output path already
-                exists. 'fail' raises an exception; 'skip' does nothing;
-                'overwrite' overwrites the existing file; 'append' adds a suffix
-                to each file copy, starting with 0. Default is 'fail'.
-            **get_selectors (kwargs): Optional key word arguments to pass into a
-                get() query.
-        """
-        if files:
-            query_files = self.get(return_type='objects', **get_selectors)
-            files = list(set(files).intersection(query_files))
-        else:
-            files = self.get(return_type='objects', **get_selectors)
-
-        for f in files:
-            f.build_file(path_patterns=path_patterns,
-                         symbolic_link=symbolic_links,
-                         root=root,
-                         conflicts=conflicts)
-
-    def write_contents_to_file(self, entities, path_patterns=None,
-                               contents=None, link_to=None,
-                               content_mode='text', conflicts='fail'):
-        """
-        Uses provided filename patterns, defaulting to this Layout's path_patterns,
-        and a provided entity map to write contents to a new path.
-
-        Args:
-            entities (dict): A dictionary mapping entity names to entity values.
-            path_patterns (list): One or more filename patterns to use
-                generate output paths. See the build_path() method for more
-                information. Can also be specified in the config file.
-            contents (str): Raw text or binary encoded string of contents to write
-                to the new path.
-            link_to (str): Optional path with which to create a symbolic link to.
-                Used as an alternative to and takes priority over the contents
-                argument.
-            content_mode (str): Either 'text' or 'binary' to indicate the writing
-                mode for the new file. Only relevant if contents is provided.
-            root (str): Optional root directory that all patterns are relative
-                to. Defaults to current working directory.
-            conflicts (str): One of 'fail', 'skip', 'overwrite', or 'append'
-                that defines the desired action when the output path already
-                exists. 'fail' raises an exception; 'skip' does nothing;
-                'overwrite' overwrites the existing file; 'append' adds a suffix
-                to each file copy, starting with 1. Default is 'fail'.
-        """
-        if not path_patterns:
-            path_patterns = self.path_patterns
-        path = build_path(path_patterns, entities)
-        write_contents_to_file(path, contents=contents, link_to=link_to,
-                               content_mode=content_mode, conflicts=conflicts,
-                               root=self.root)
-        self._index_file(self.root, path)
-=======
-        raise ValueError('One of contents or link_to must be provided.')
->>>>>>> 094e26ea
+        raise ValueError('One of contents or link_to must be provided.')