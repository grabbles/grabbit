import pytest
from grabbit import File, Entity, Layout, Tag, merge_layouts
import os
import posixpath as psp
import tempfile
import json


DIRNAME = os.path.dirname(__file__)


@pytest.fixture
def file(tmpdir):
    testfile = 'sub-03_ses-2_task-rest_acq-fullbrain_run-2_bold.nii.gz'
    fn = tmpdir.mkdir("tmp").join(testfile)
    fn.write('###')
    return File(os.path.join(str(fn)))


@pytest.fixture(scope='module', params=['local', 'hdfs'])
def bids_layout(request):
    if request.param == 'local':
        root = os.path.join(DIRNAME, 'data', '7t_trt')
        # note about test.json:
        # in this test.json 'subject' regex was left to contain possible
        # leading 0; the other fields (run, session) has leading 0 stripped
        config = os.path.join(DIRNAME, 'specs', 'test.json')
        return Layout(root, config, regex_search=True)
    else:
        hdfs = pytest.importorskip("hdfs")
        from grabbit.extensions import HDFSLayout
        client = hdfs.Config().get_client()
        root = psp.join('hdfs://localhost:9000{0}'.format(
            client.root), 'data', '7t_trt')
        config = psp.join('hdfs://localhost:9000{0}'.format(
            client.root), 'specs', 'test.json')
        return HDFSLayout(root, config, regex_search=True)


@pytest.fixture(scope='module')
def stamp_layout():
    root = os.path.join(DIRNAME, 'data', 'valuable_stamps')
    config = os.path.join(DIRNAME, 'specs', 'stamps.json')
    return Layout(root, config, config_filename='dir_config.json')


@pytest.fixture(scope='module')
def layout_include(request):
    root = os.path.join(DIRNAME, 'data', '7t_trt')
    config = os.path.join(DIRNAME, 'specs', 'test_include.json')
    return Layout(root, config, regex_search=True)


class TestFile:

    def test_init(self, tmpdir):
        fn = tmpdir.mkdir("tmp").join('tmp.txt')
        fn.write('###')
        f = File(str(fn))
        assert os.path.exists(f.path)
        assert f.filename is not None
        assert os.path.isdir(f.dirname)
        assert f.entities == {}

    def test_matches(self, file):
        assert file._matches()
        assert file._matches(extensions='nii.gz')
        assert not file._matches(extensions=['.txt', '.rtf'])
        file.tags = {'task': Tag(None, 'rest'), 'run': Tag(None, '2')}
        assert file._matches(entities={'task': 'rest', 'run': 2})
        assert not file._matches(entities={'task': 'rest', 'run': 4})
        assert not file._matches(entities={'task': 'st'})
        assert file._matches(entities={'task': 'st'}, regex_search=True)
        # With list of matches
        assert not file._matches(entities={'task': ['A', 'B', 'C']})
        assert file._matches(entities={'task': ['A', 'B', 'rest']})
        assert file._matches(entities={'task': ['A', 'B', 'st']},
                             regex_search=True)

    def test_named_tuple(self, file):
        file.tags = {'attrA': Tag(None, 'apple'), 'attrB': Tag(None, 'banana')}
        tup = file.as_named_tuple()
        assert(tup.filename == file.path)
        assert isinstance(tup, tuple)
        assert not hasattr(tup, 'task')
        assert tup.attrA == 'apple'


class TestEntity:

    def test_init(self):
        e = Entity('avaricious', 'aardvark-(\d+)')
        assert e.name == 'avaricious'
        assert e.pattern == 'aardvark-(\d+)'
        assert not e.mandatory
        assert e.directory is None
        assert e.files == {}

    def test_matches(self, tmpdir):
        filename = "aardvark-4-reporting-for-duty.txt"
        tmpdir.mkdir("tmp").join(filename).write("###")
        f = File(os.path.join(str(tmpdir), filename))
        e = Entity('avaricious', 'aardvark-(\d+)')
        e.matches(f, update_file=True)
        assert 'avaricious' in f.entities
        assert f.entities['avaricious'] == '4'

    def test_unique_and_count(self):
        e = Entity('prop', '-(\d+)')
        e.files = {
            'test1-10.txt': '10',
            'test2-7.txt': '7',
            'test3-7.txt': '7'
        }
        assert sorted(e.unique()) == ['10', '7']
        assert e.count() == 2
        assert e.count(files=True) == 3

    def test_add_file(self):
        e = Entity('prop', '-(\d+)')
        e.add_file('a', '1')
        assert e.files['a'] == '1'


class TestLayout:

    def test_init(self, bids_layout):
        if hasattr(bids_layout, '_hdfs_client'):
            assert bids_layout._hdfs_client.list(bids_layout.root)
        else:
            assert os.path.exists(bids_layout.root)
        assert isinstance(bids_layout.files, dict)
        assert isinstance(bids_layout.entities, dict)
        assert isinstance(bids_layout.mandatory, set)
        assert not bids_layout.dynamic_getters

    def test_absolute_paths(self, bids_layout):
        result = bids_layout.get(subject=1, run=1, session=1)
        assert result  # that we got some entries
        assert all([os.path.isabs(f.filename) for f in result])

        if not hasattr(bids_layout, '_hdfs_client'):
            root = os.path.join(DIRNAME, 'data', '7t_trt')
            root = os.path.relpath(root)
            config = os.path.join(DIRNAME, 'specs', 'test.json')

            layout = Layout(root, config, absolute_paths=False)

            result = layout.get(subject=1, run=1, session=1)
            assert result
            assert not any([os.path.isabs(f.filename) for f in result])

            layout = Layout(root, config, absolute_paths=True)
            result = layout.get(subject=1, run=1, session=1)
            assert result
            assert all([os.path.isabs(f.filename) for f in result])

        # Should always be absolute paths on HDFS
        else:
            root = psp.join('hdfs://localhost:9000{0}'.format(
                layout._hdfs_client.root), 'data', '7t_trt')
            config = psp.join('hdfs://localhost:9000{0}'.format(
                layout._hdfs_client.root), 'specs', 'test.json')

            layout = Layout(root, config, absolute_paths=False)

            result = layout.get(subject=1, run=1, session=1)
            assert result
            assert all([os.path.isabs(f.filename) for f in result])

            layout = Layout(root, config, absolute_paths=True)
            result = layout.get(subject=1, run=1, session=1)
            assert result
            assert all([os.path.isabs(f.filename) for f in result])

    @pytest.mark.parametrize('data_dir, config',
                             [(os.path.join(DIRNAME, 'data', '7t_trt'),
                               os.path.join(DIRNAME, 'specs', 'test.json')),
                              (psp.join('hdfs://localhost:9000/grabbit/test/',
                               'data', '7t_trt'),
                               psp.join('hdfs://localhost:9000/grabbit/test/',
                               'specs', 'test.json'))])
    def test_dynamic_getters(self, data_dir, config):

        if ('hdfs' in data_dir or 'hdfs' in config):
            pytest.importorskip('hdfs')

        layout = Layout(data_dir, config, dynamic_getters=True)
        assert hasattr(layout, 'get_subjects')
        assert '01' in getattr(layout, 'get_subjects')()

    def test_querying(self, bids_layout):

        # With regex_search = True (as set in Layout())
        result = bids_layout.get(subject=1, run=1, session=1,
                                 extensions='nii.gz')
        assert len(result) == 8
        result = bids_layout.get(subject='01', run=1, session=1,
                                 type='phasediff', extensions='.json')
        assert len(result) == 1
        assert 'phasediff.json' in result[0].filename
        assert hasattr(result[0], 'run')
        assert result[0].run == '1'

        # With exact matching...
        result = bids_layout.get(subject='1', run=1, session=1,
                                 extensions='nii.gz', regex_search=False)
        assert len(result) == 0

        result = bids_layout.get(target='subject', return_type='id')
        assert len(result) == 10
        assert '03' in result
        result = bids_layout.get(target='subject', return_type='dir')

        if hasattr(bids_layout, '_hdfs_client'):
            assert bids_layout._hdfs_client.list(bids_layout.root)
        else:
            assert os.path.exists(result[0])
            assert os.path.isdir(result[0])

        result = bids_layout.get(target='subject', type='phasediff',
                                 return_type='file')

        if hasattr(bids_layout, '_hdfs_client'):
            assert all([bids_layout._hdfs_client.content(f) for f in result])
        else:
            assert all([os.path.exists(f) for f in result])

    def test_natsort(self, bids_layout):
        result = bids_layout.get(target='subject', return_type='id')
        assert result[:5] == list(map("%02d".__mod__, range(1, 6)))

    def test_unique_and_count(self, bids_layout):
        result = bids_layout.unique('subject')
        assert len(result) == 10
        assert '03' in result
        assert bids_layout.count('run') == 2
        assert bids_layout.count('run', files=True) > 2

    def test_get_nearest(self, bids_layout):
        result = bids_layout.get(
            subject='01', run=1, session=1, type='phasediff',
            extensions='.json', return_type='file')[0]
        nearest = bids_layout.get_nearest(
            result, type='sessions', extensions='tsv',
            ignore_strict_entities=['type'])
        target = os.path.join('7t_trt', 'sub-01', 'sub-01_sessions.tsv')
        assert target in nearest
        nearest = bids_layout.get_nearest(
            result, extensions='tsv', all_=True,
            ignore_strict_entities=['type'])
        assert len(nearest) == 3
        nearest = bids_layout.get_nearest(
            result, extensions='tsv', all_=True, return_type='tuple',
            ignore_strict_entities=['type'])
        assert len(nearest) == 3
        assert nearest[0].subject == '01'

    def test_index_regex(self, bids_layout, layout_include):
        targ = os.path.join(bids_layout.root, 'derivatives', 'excluded.json')
        assert targ not in bids_layout.files
        targ = os.path.join(layout_include.root, 'models',
                            'excluded_model.json')
        assert targ not in layout_include.files

        with pytest.raises(ValueError):
            layout_include._load_domain({'entities': [],
                                         'index': {'include': 'test',
                                                   'exclude': 'test'}})

    def test_save_index(self, bids_layout):
        tmp = tempfile.mkstemp(suffix='.json')[1]
        bids_layout.save_index(tmp)
        assert os.path.exists(tmp)
        with open(tmp, 'r') as infile:
            index = json.load(infile)
        assert len(index) == len(bids_layout.files)
        # Check that entities for first 10 files match
        files = list(bids_layout.files.values())
        for i in range(10):
            f = files[i]
            entities = {v.entity.id: v.value for v in f.tags.values()}
            assert entities == index[f.path]
        os.unlink(tmp)

    def test_load_index(self, bids_layout):
        f = os.path.join(DIRNAME, 'misc', 'index.json')
        bids_layout.load_index(f)
        assert bids_layout.unique('subject') == ['01']
        assert len(bids_layout.files) == 24

        # Test with reindexing
        f = os.path.join(DIRNAME, 'misc', 'index.json')
        bids_layout.load_index(f, reindex=True)
        assert bids_layout.unique('subject') == ['01']
        assert len(bids_layout.files) == 24

    def test_entity_mapper(self):

        class EntityMapper(object):
            def hash_file(self, file):
                return hash(file.path)

        class MappingLayout(Layout):
            def hash_file(self, file):
                return str(hash(file.path)) + '.hsh'

        root = os.path.join(DIRNAME, 'data', '7t_trt')
        config = os.path.join(DIRNAME, 'specs',
                              'test_with_mapper.json')

        # Test with external mapper
        em = EntityMapper()
        layout = Layout(root, config, regex_search=True, entity_mapper=em)
        f = list(layout.files.values())[20]
        assert hash(f.path) == f.entities['hash']

        # Test with mapper set to self
        layout = MappingLayout(root, config, regex_search=True,
                               entity_mapper='self')
        f = list(layout.files.values())[10]
        assert str(hash(f.path)) + '.hsh' == f.entities['hash']

        # Should fail if we use a spec with entities that have mappers but
        # don't specify an entity-mapping object
        with pytest.raises(ValueError):
            layout = Layout(root, config, regex_search=True)

    def test_clone(self, bids_layout):
        lc = bids_layout.clone()
        attrs = ['root', 'mandatory', 'dynamic_getters', 'regex_search',
                 'entity_mapper']
        for a in attrs:
            assert getattr(bids_layout, a) == getattr(lc, a)
        assert set(bids_layout.files.keys()) == set(lc.files.keys())
        assert set(bids_layout.entities.keys()) == set(lc.entities.keys())

<<<<<<< HEAD
    def test_multiple_domains(self, stamp_layout):
        layout = stamp_layout.clone()
        assert {'stamps', 'usa_stamps'} == set(layout.domains.keys())
        usa = layout.domains['usa_stamps']
        general = layout.domains['stamps']
        assert len(usa.files) == 3
        assert len(layout.files) == len(general.files)
        assert not set(usa.files) - set(general.files)
        assert layout.entities['usa_stamps.name'] == usa.entities['name']
        assert layout.entities['stamps.name'] == general.entities['name']
        assert usa.entities['name'] != general.entities['name']
        f = layout.get(name='5c_Francis_E_Willard', return_type='obj')[0]
        assert f.entities == {'name': '5c_Francis_E_Willard',
                              'value': '1dollar'}

    def test_get_by_domain(self, stamp_layout):
        files = stamp_layout.get(domains='usa_stamps')
        assert len(files) == 3
        files = stamp_layout.get(domains=['nonexistent', 'doms'])
        assert not files
        files = stamp_layout.get(domains='usa_stamps', value='35',
                                 regex_search=True)
        assert len(files) == 1
        files = stamp_layout.get(value='35', regex_search=True)
        assert len(files) == 2
=======
    def test_excludes(self, tmpdir):
        root = tmpdir.mkdir("ohmyderivatives").mkdir("ds")
        config = os.path.join(DIRNAME, 'specs', 'test.json')
        layout = Layout(str(root), config, regex_search=True)
        assert layout._check_inclusions(str(root.join("ohmyimportantfile")))
        assert not layout._check_inclusions(str(root.join("badbadderivatives")))
>>>>>>> d8f55150


def test_merge_layouts(bids_layout, stamp_layout):
    layout = merge_layouts([bids_layout, stamp_layout])
    assert len(layout.files) == len(bids_layout.files) + \
        len(stamp_layout.files)
    assert 'stamps.country' in layout.entities
    assert 'test.subject' in layout.entities
    dom = layout.domains['stamps']
    assert 'country' in dom.entities
    dom = layout.domains['test']
    assert 'subject' in dom.entities

    # Make sure first Layout was cloned and not passed by reference
    patt = layout.entities['test.subject'].pattern
    assert patt == bids_layout.entities['test.subject'].pattern
    bids_layout.entities['test.subject'].pattern = "meh"
    assert patt != "meh"<|MERGE_RESOLUTION|>--- conflicted
+++ resolved
@@ -335,7 +335,13 @@
         assert set(bids_layout.files.keys()) == set(lc.files.keys())
         assert set(bids_layout.entities.keys()) == set(lc.entities.keys())
 
-<<<<<<< HEAD
+    def test_excludes(self, tmpdir):
+        root = tmpdir.mkdir("ohmyderivatives").mkdir("ds")
+        config = os.path.join(DIRNAME, 'specs', 'test.json')
+        layout = Layout(str(root), config, regex_search=True)
+        assert layout._check_inclusions(str(root.join("ohmyimportantfile")))
+        assert not layout._check_inclusions(str(root.join("badbadderivatives")))
+
     def test_multiple_domains(self, stamp_layout):
         layout = stamp_layout.clone()
         assert {'stamps', 'usa_stamps'} == set(layout.domains.keys())
@@ -361,14 +367,6 @@
         assert len(files) == 1
         files = stamp_layout.get(value='35', regex_search=True)
         assert len(files) == 2
-=======
-    def test_excludes(self, tmpdir):
-        root = tmpdir.mkdir("ohmyderivatives").mkdir("ds")
-        config = os.path.join(DIRNAME, 'specs', 'test.json')
-        layout = Layout(str(root), config, regex_search=True)
-        assert layout._check_inclusions(str(root.join("ohmyimportantfile")))
-        assert not layout._check_inclusions(str(root.join("badbadderivatives")))
->>>>>>> d8f55150
 
 
 def test_merge_layouts(bids_layout, stamp_layout):
