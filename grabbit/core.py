--- conflicted
+++ resolved
@@ -3,12 +3,8 @@
 import re
 from collections import defaultdict, OrderedDict, namedtuple
 from grabbit.external import six, inflect
-<<<<<<< HEAD
 from grabbit.utils import natural_sort, listify, dict_merge
-=======
-from grabbit.utils import natural_sort, listify
 from grabbit.extensions.writable import build_path, write_contents_to_file
->>>>>>> 094e26ea
 from os.path import join, basename, dirname, abspath, split
 from functools import partial
 from copy import deepcopy
@@ -671,8 +667,6 @@
     def clone(self):
         return deepcopy(self)
 
-<<<<<<< HEAD
-=======
     def build_path(self, source, path_patterns=None, strict=False):
         ''' Constructs a target filename for a file or dictionary of entities.
 
@@ -770,8 +764,6 @@
                                root=self.root)
         self._index_file(self.root, path)
 
-
->>>>>>> 094e26ea
 def merge_layouts(layouts):
     ''' Utility function for merging multiple layouts.
 
