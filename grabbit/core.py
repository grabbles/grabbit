--- conflicted
+++ resolved
@@ -396,7 +396,12 @@
 
         filename = f if isinstance(f, six.string_types) else f.path
 
-<<<<<<< HEAD
+        if os.path.isabs(filename) and filename.startswith(self.root + os.path.sep):
+            # for filenames under the root - analyze relative path to avoid
+            # bringing injustice to the grandkids of some unfortunately named
+            # root directories.
+            filename = os.path.relpath(filename, self.root)
+
         if domains is None:
             domains = list(self.domains.keys())
 
@@ -409,26 +414,6 @@
                     if re.match(regex, filename):
                         break
                 else:
-=======
-        if os.path.isabs(filename) and filename.startswith(self.root + os.path.sep):
-            # for filenames under the root - analyze relative path to avoid
-            # bringing injustice to the grandkids of some unfortunately named
-            # root directories. See
-            filename = os.path.relpath(filename, self.root)
-
-        # If file matches any include regex, then True
-        include_regex = self.filtering_regex.get('include', [])
-        if include_regex:
-            for regex in include_regex:
-                if re.match(regex, filename):
-                    break
-            else:
-                return False
-        else:
-            # If file matches any excldue regex, then false
-            for regex in self.filtering_regex.get('exclude', []):
-                if re.match(regex, filename, flags=re.UNICODE):
->>>>>>> d8f55150
                     return False
             else:
                 # If file matches any excldue regex, then false
